""" Streaming ASR Choreographer """

<<<<<<< HEAD
import os
=======
import importlib.resources
>>>>>>> eaedfb45
import signal
import time
import numpy as np
from threading import Event, Thread
import wave
<<<<<<< HEAD

from communication.server import TranscriptionServer
from communication.rc import RemoteControl
=======
>>>>>>> eaedfb45
from streaming.asr import ASRStreamer

class ASRChoreographer:
    """ Chroreograph the invocation of ASR and communication of speech recognition results

    This class is the glue that holds all of the pieces together and is ultimately responsible
    for managing user interaction.

    """
<<<<<<< HEAD
    def __init__(self, asr_streamer, transcription_server, streaming_result_delay_silence_threshold=0.5, silence_threshold=1.0, verbose=True):
=======
    def __init__(self, asr_streamer, transcription_server, streaming_result_delay_silence_threshold=0.5, silence_threshold=1.0, exercise_output_channel=True, verbose=True):
>>>>>>> eaedfb45
        self.asr_streamer = asr_streamer
        self.transcription_server = transcription_server
        self.streaming_result_delay_silence_threshold = streaming_result_delay_silence_threshold
        self.silence_threshold = silence_threshold
        self.exercise_output_channel = exercise_output_channel
        self.waiting_for_silence_to_deactivate = False
        current_time = time.time()
        self.last_activity_time = current_time
        self.time_of_last_asr_result = current_time
        self.time_consumed_by_asr_processing = None
        self.time_since_last_asr_result = 0.0
        self.is_active = False # active vs. passive (where ASR is still processing, just not sending the results)
        self.verbose = verbose
        self.init_time = time.time()
        self.active_start_time = 0.0
        self.active_finish_time = 0.0
        self.MINIMUM_ACTIVE_DURATION = 1.0 # seconds

        # project path is one level up from this file
        self.project_path = os.path.dirname(os.path.dirname(os.path.realpath(__file__)))

        # handling of Ctrl-C
        self._exit_event = Event()
        signal.signal(signal.SIGINT, self._force_exit_handler)

        # state variables
        self.was_killed = False
        self.frames_processed = 0

    def setup_audio_output(self, pyaudio_package, pyaudio_object):
        self.pyaudio = pyaudio_package
        self._pyaudio = pyaudio_object
        if self.exercise_output_channel:
            # keep pyaudio output awake using silent stream
            self._background_noise_thread = Thread(target=self._background_thread_worker)
            self._background_noise_thread.start()
        # initialize sound effects
        self._init_toggling_waveforms()

    def toggle_asr(self):
        # TODO shouldn't the elif condition go here instead?
        if not self.is_active:
            if self.verbose:
                print(f"ON {time.time()-self.init_time}")
            self.set_asr_state(active=True)
            self.active_start_time = time.time()
        elif not self.waiting_for_silence_to_deactivate:
            if self.verbose:
                print(f"OFF {time.time()-self.init_time}")
            self.active_finish_time = time.time()
            self.play_deactivate_sound() # TODO: this looks like it might not make a sound
            self.waiting_for_silence_to_deactivate = True
            if self.verbose:
                print(f"*** ASR Deactivation process started. Waiting for {self.streaming_result_delay_silence_threshold} seconds of silence before cutting transcription. ***")

    def set_asr_state(self, active=True):
        """Set the state of the ASR system to either active or passive."""
        if active and not self.is_active:
            print("ACTIVATING ASR")
            self.is_active = True
            self.last_activity_time = time.time()
            self.play_activate_sound()
        elif not active:
            if self.is_active:
                print("DEACTIVATING ASR")
            self.is_active = False
        else:
            print("Warning: set_asr_state(active=True) called when ASR is already active. Ignoring.")
        # a reset is really only necessary when the buffer contains recognized speech
        if self.asr_streamer.buffer:
            self.asr_streamer.reset_streaming_state()

    def send_latest_asr_result(self):
        print(f"SENDING LATEST RESULT: [{self.asr_streamer.buffer}]")
        self.transcription_server.send_transcription(f"[{self.asr_streamer.buffer}]")

    def recognize_speech(self, in_data, frame_count, time_info, status):
            start_time = time.time() # profile the runtime of this method, and track time in between results
            t_chunk_start = self.frames_processed / ASRStreamer.SAMPLE_RATE
            self.frames_processed += frame_count
            t_chunk_end = self.frames_processed / ASRStreamer.SAMPLE_RATE
            signal = np.frombuffer(in_data, dtype=np.int16)
            text = self.asr_streamer.process_chunk(signal)
            self.time_consumed_by_asr_processing = (time.time() - start_time)
            self.time_since_last_asr_result = (time.time() - self.time_of_last_asr_result)
            self.time_of_last_asr_result = time.time()
            if self.verbose:
                print(
                    f"/ wall={start_time-self.init_time}, mic=[{t_chunk_start}, {t_chunk_end}]"
                    f", offset={t_chunk_end-(start_time-self.init_time)}, compute_time={self.time_since_last_asr_result}/"
                )

            if self.verbose:
                print(f"ASR_result: [{text}]") #, end='\r')
                print(f"  previous was {self.asr_streamer.buffer}")
                print("time taken for recognize_speech: {:.2f}s, ".format(self.time_consumed_by_asr_processing), end="")
                print("time since last activity: {:.2f}s, ".format(self.time_since_last_speech_activity_detected()), end="")
                print("time since last asr_result: {:.2f}s, ".format(self.time_since_last_asr_result), end="")
                print("effective detected silence: {:.2f}s".format(self.time_since_last_speech_activity_detected() - self.time_since_last_asr_result))
            # was no new speech detected?
            if text == self.asr_streamer.buffer:
                # has enough silence passed that we should consider resetting asr?
                if self.is_active:
                    if self.waiting_for_silence_to_deactivate:
                        # in this case we are just looking for any late asr results followed by silence...
                        if self.deactivate_if_silence_threshold_exceeded(self.streaming_result_delay_silence_threshold):
                            if (self.active_finish_time - self.active_start_time) > self.MINIMUM_ACTIVE_DURATION:
                                self.send_latest_asr_result()
                else:
                    # ...whereas here we are looking for natural gaps in between utterances
                    #      that serve to seed our next active asr session with an appropriate beginning
                    if self.deactivate_if_silence_threshold_exceeded(self.silence_threshold):
                        # because asr is in passive mode, simply throw away the latest result
                        self.asr_streamer.buffer = ""
            else:
                if not self.verbose: # otherwise we would have already printed it above
                    print(f"ASR_result: [{text}]") #, end='\r')
                self.asr_streamer.buffer = text
                self.update_last_activity()

            return (in_data, self.pyaudio.paContinue)


    def time_since_last_speech_activity_detected(self):
        current_time = time.time()
        return (current_time - self.last_activity_time)

    def deactivate_if_silence_threshold_exceeded(self, threshold):
        """Check if no speech has been detected for the threshold duration."""
        if self.verbose:
            print(f"ASRChoreographer.deactivate_if_silence_threshold_exceeded({threshold})")
        if (self.time_since_last_speech_activity_detected() - self.time_since_last_asr_result) >= threshold:
            if self.verbose:
                print("\nAutomatically deactivating ASR due to silence.")
            self.set_asr_state(active=False)
            self.waiting_for_silence_to_deactivate = False # state reset
            return True
        return False

    def update_last_activity(self):
        """Update the last activity timestamp when speech is detected."""
        self.last_activity_time = time.time()

    def _force_exit_handler(self, sig, frame):
        print("\nCtrl-C pressed!")
        self._exit_event.set()
        self.transcription_server.close_connections()
        self.close_sound_streams()
        if self.exercise_output_channel:
            self._background_noise_thread.join()
        self.was_killed = True

    def _background_thread_worker(self):
        # prepare to loop silence
        self._init_silence_waveform()
        # play until exit event occurs
        print("Silence-playing background thread started.")
        while not self._exit_event.is_set():
            self._background_stream.write(self._silence_audio_data.tobytes())
            time.sleep(0.01)
        self._background_stream.close()
        print("Finished silence-playing background thread.")

    def _init_silence_waveform(self):
        # load dummy wave file (need not be silence)
<<<<<<< HEAD
        with wave.open(f"{self.project_path}/assets/ui_sound_effects/beep-open.wav", 'rb') as wf:
            data = wf.readframes(1000000) # the whole wave file
            # reduce volume to near zero in waveform
            data_readonly = np.frombuffer(data, dtype=np.int16).reshape(-1, wf.getnchannels())
            self._silence_audio_data = np.copy(data_readonly)
            np.multiply(self._silence_audio_data, 0.0002, out=self._silence_audio_data, casting="unsafe")
            # start a stream and close file
            self._background_stream = self._pyaudio.open(format = self._pyaudio.get_format_from_width(wf.getsampwidth()),
                channels = wf.getnchannels(),
                rate = wf.getframerate(),
                output = True)

    def _init_toggling_waveforms(self):
        # load sounds from wave files
        wf_activate = wave.open(f"{self.project_path}/assets/ui_sound_effects/beep-open.wav", 'rb')
        wf_deactivate = wave.open(f"{self.project_path}/assets/ui_sound_effects/beep-close.wav", 'rb')
        data = wf_activate.readframes(1000000) # the whole wave file
        self._activate_audio_data = np.frombuffer(data, dtype=np.int16).reshape(-1, wf_activate.getnchannels())
        data = wf_deactivate.readframes(1000000)
        self._deactivate_audio_data = np.frombuffer(data, dtype=np.int16).reshape(-1, wf_deactivate
        .getnchannels())
        # start streams and close files
        self._activate_sound_stream = self._pyaudio.open(format = self._pyaudio.get_format_from_width(wf_activate.getsampwidth()),
            channels = wf_activate.getnchannels(),
            rate = wf_activate.getframerate(),
            output = True)
        wf_activate.close()
        self._deactivate_sound_stream = self._pyaudio.open(format = self._pyaudio.get_format_from_width(wf_deactivate.getsampwidth()),
            channels = wf_deactivate.getnchannels(),
            rate = wf_deactivate.getframerate(),
            output = True)
        wf_deactivate.close()
=======
        with importlib.resources.files('choreography.ui_sound_effects').joinpath('beep-open.wav').open('rb') as wav_file:
            with wave.open(wav_file, 'rb') as wf:
                data = wf.readframes(1000000) # the whole wave file
                # reduce volume to near zero in waveform
                data_readonly = np.frombuffer(data, dtype=np.int16).reshape(-1, wf.getnchannels())
                self._silence_audio_data = np.copy(data_readonly)
                np.multiply(self._silence_audio_data, 0.00001, out=self._silence_audio_data, casting="unsafe")
                # start a stream and close file
                self._background_stream = self._pyaudio.open(format = self._pyaudio.get_format_from_width(wf.getsampwidth()),
                    channels = wf.getnchannels(),
                    rate = wf.getframerate(),
                    output = True)

    def _init_toggling_waveforms(self):
        # load sounds from wave files
        with (
            importlib.resources.files('choreography.ui_sound_effects').joinpath('beep-open.wav').open('rb') as wav_activate,
            importlib.resources.files('choreography.ui_sound_effects').joinpath('beep-close.wav').open('rb') as wav_deactivate
        ):
            wf_activate = wave.open(wav_activate, 'rb')
            wf_deactivate = wave.open(wav_deactivate, 'rb')
            data = wf_activate.readframes(1000000) # the whole wave file
            self._activate_audio_data = np.frombuffer(data, dtype=np.int16).reshape(-1, wf_activate.getnchannels())
            data = wf_deactivate.readframes(1000000)
            self._deactivate_audio_data = np.frombuffer(data, dtype=np.int16).reshape(-1, wf_deactivate
            .getnchannels())
            # start streams and close files
            self._activate_sound_stream = self._pyaudio.open(format = self._pyaudio.get_format_from_width(wf_activate.getsampwidth()),
                channels = wf_activate.getnchannels(),
                rate = wf_activate.getframerate(),
                output = True)
            wf_activate.close()
            self._deactivate_sound_stream = self._pyaudio.open(format = self._pyaudio.get_format_from_width(wf_deactivate.getsampwidth()),
                channels = wf_deactivate.getnchannels(),
                rate = wf_deactivate.getframerate(),
                output = True)
            wf_deactivate.close()
>>>>>>> eaedfb45

    def play_activate_sound(self):
        self._activate_sound_stream.write(self._activate_audio_data.tobytes())

    def play_deactivate_sound(self):
        self._deactivate_sound_stream.write(self._deactivate_audio_data.tobytes())

    def close_sound_streams(self):
        self._activate_sound_stream.close()
        self._deactivate_sound_stream.close()<|MERGE_RESOLUTION|>--- conflicted
+++ resolved
@@ -1,21 +1,12 @@
 """ Streaming ASR Choreographer """
 
-<<<<<<< HEAD
 import os
-=======
 import importlib.resources
->>>>>>> eaedfb45
 import signal
 import time
 import numpy as np
 from threading import Event, Thread
 import wave
-<<<<<<< HEAD
-
-from communication.server import TranscriptionServer
-from communication.rc import RemoteControl
-=======
->>>>>>> eaedfb45
 from streaming.asr import ASRStreamer
 
 class ASRChoreographer:
@@ -25,11 +16,7 @@
     for managing user interaction.
 
     """
-<<<<<<< HEAD
-    def __init__(self, asr_streamer, transcription_server, streaming_result_delay_silence_threshold=0.5, silence_threshold=1.0, verbose=True):
-=======
     def __init__(self, asr_streamer, transcription_server, streaming_result_delay_silence_threshold=0.5, silence_threshold=1.0, exercise_output_channel=True, verbose=True):
->>>>>>> eaedfb45
         self.asr_streamer = asr_streamer
         self.transcription_server = transcription_server
         self.streaming_result_delay_silence_threshold = streaming_result_delay_silence_threshold
@@ -195,40 +182,6 @@
 
     def _init_silence_waveform(self):
         # load dummy wave file (need not be silence)
-<<<<<<< HEAD
-        with wave.open(f"{self.project_path}/assets/ui_sound_effects/beep-open.wav", 'rb') as wf:
-            data = wf.readframes(1000000) # the whole wave file
-            # reduce volume to near zero in waveform
-            data_readonly = np.frombuffer(data, dtype=np.int16).reshape(-1, wf.getnchannels())
-            self._silence_audio_data = np.copy(data_readonly)
-            np.multiply(self._silence_audio_data, 0.0002, out=self._silence_audio_data, casting="unsafe")
-            # start a stream and close file
-            self._background_stream = self._pyaudio.open(format = self._pyaudio.get_format_from_width(wf.getsampwidth()),
-                channels = wf.getnchannels(),
-                rate = wf.getframerate(),
-                output = True)
-
-    def _init_toggling_waveforms(self):
-        # load sounds from wave files
-        wf_activate = wave.open(f"{self.project_path}/assets/ui_sound_effects/beep-open.wav", 'rb')
-        wf_deactivate = wave.open(f"{self.project_path}/assets/ui_sound_effects/beep-close.wav", 'rb')
-        data = wf_activate.readframes(1000000) # the whole wave file
-        self._activate_audio_data = np.frombuffer(data, dtype=np.int16).reshape(-1, wf_activate.getnchannels())
-        data = wf_deactivate.readframes(1000000)
-        self._deactivate_audio_data = np.frombuffer(data, dtype=np.int16).reshape(-1, wf_deactivate
-        .getnchannels())
-        # start streams and close files
-        self._activate_sound_stream = self._pyaudio.open(format = self._pyaudio.get_format_from_width(wf_activate.getsampwidth()),
-            channels = wf_activate.getnchannels(),
-            rate = wf_activate.getframerate(),
-            output = True)
-        wf_activate.close()
-        self._deactivate_sound_stream = self._pyaudio.open(format = self._pyaudio.get_format_from_width(wf_deactivate.getsampwidth()),
-            channels = wf_deactivate.getnchannels(),
-            rate = wf_deactivate.getframerate(),
-            output = True)
-        wf_deactivate.close()
-=======
         with importlib.resources.files('choreography.ui_sound_effects').joinpath('beep-open.wav').open('rb') as wav_file:
             with wave.open(wav_file, 'rb') as wf:
                 data = wf.readframes(1000000) # the whole wave file
@@ -266,7 +219,6 @@
                 rate = wf_deactivate.getframerate(),
                 output = True)
             wf_deactivate.close()
->>>>>>> eaedfb45
 
     def play_activate_sound(self):
         self._activate_sound_stream.write(self._activate_audio_data.tobytes())
