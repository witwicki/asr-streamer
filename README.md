# ASR STREAMER

## Description
<<<<<<< HEAD

The beginnings of a platform for invoking ASR models on streaming audio inputs.

## Prerequisites

### Portaudio
#### debian / ubuntu instructions
```bash
sudo apt install libportaudio2
```
#### macos install instructions
```bash
xcode-select --install
brew install portaudio
```

### uv
```bash
curl -LsSf https://astral.sh/uv/install.sh | sh
```

## Installation

```bash
git clone https://github.com/witwicki/asr-streamer.git
cd asr-streamer
uv sync
uv tool install .
=======

**asr-streamer** is intended as a platform for evaluating and deploying ASR models on streaming audio inputs.

Key features:

- Invocation of _streaming_ inference models for automated speech recognition, starting with [NVIDIA's Fast-Conformer Model](https://huggingface.co/nvidia/stt_en_fastconformer_hybrid_large_streaming_multi)
- Publishing of recognized speech over TCP
- Press-to-talk UI by remote control, so the user can decide when to speech transcriptions are recorded and publishef\d

## Prerequisites

### Portaudio

#### debian / ubuntu instructions

```bash
sudo apt install libportaudio2
```

#### macos install instructions

```bash
xcode-select --install
brew install portaudio
```

### uv

```bash
curl -LsSf https://astral.sh/uv/install.sh | sh
>>>>>>> eaedfb45
```

## Basic usage

```bash
<<<<<<< HEAD
uv run nemo_streaming_asr --help
```

### and if you happen to be outside of the project directory...
```bash
uv run --project ~/projects/dev/asr-streamer nemo_streaming_asr
=======
uv run nemo-streaming-asr --help
```

## Install as a tool to run from anywhere in userspace

```bash
./install-as-uv-tool
nemo-streaming-asr --help
>>>>>>> eaedfb45
```<|MERGE_RESOLUTION|>--- conflicted
+++ resolved
@@ -1,36 +1,6 @@
 # ASR STREAMER
 
 ## Description
-<<<<<<< HEAD
-
-The beginnings of a platform for invoking ASR models on streaming audio inputs.
-
-## Prerequisites
-
-### Portaudio
-#### debian / ubuntu instructions
-```bash
-sudo apt install libportaudio2
-```
-#### macos install instructions
-```bash
-xcode-select --install
-brew install portaudio
-```
-
-### uv
-```bash
-curl -LsSf https://astral.sh/uv/install.sh | sh
-```
-
-## Installation
-
-```bash
-git clone https://github.com/witwicki/asr-streamer.git
-cd asr-streamer
-uv sync
-uv tool install .
-=======
 
 **asr-streamer** is intended as a platform for evaluating and deploying ASR models on streaming audio inputs.
 
@@ -38,7 +8,7 @@
 
 - Invocation of _streaming_ inference models for automated speech recognition, starting with [NVIDIA's Fast-Conformer Model](https://huggingface.co/nvidia/stt_en_fastconformer_hybrid_large_streaming_multi)
 - Publishing of recognized speech over TCP
-- Press-to-talk UI by remote control, so the user can decide when to speech transcriptions are recorded and publishef\d
+- Press-to-talk UI by remote control, so the user can decide when to speech transcriptions are recorded and published
 
 ## Prerequisites
 
@@ -61,20 +31,11 @@
 
 ```bash
 curl -LsSf https://astral.sh/uv/install.sh | sh
->>>>>>> eaedfb45
 ```
 
 ## Basic usage
 
 ```bash
-<<<<<<< HEAD
-uv run nemo_streaming_asr --help
-```
-
-### and if you happen to be outside of the project directory...
-```bash
-uv run --project ~/projects/dev/asr-streamer nemo_streaming_asr
-=======
 uv run nemo-streaming-asr --help
 ```
 
@@ -83,5 +44,4 @@
 ```bash
 ./install-as-uv-tool
 nemo-streaming-asr --help
->>>>>>> eaedfb45
 ```